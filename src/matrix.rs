--- conflicted
+++ resolved
@@ -4,11 +4,8 @@
 mod ex09;
 mod ex10;
 mod ex11;
-<<<<<<< HEAD
+mod ex12;
 mod multiplicative_trace;
-=======
-mod ex12;
->>>>>>> 8dd5ef86
 mod utils;
 
 ///
