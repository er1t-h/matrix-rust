--- conflicted
+++ resolved
@@ -1,7 +1,3 @@
 mod linear_interpolation;
 
-<<<<<<< HEAD
-pub use ex02::lerp;
-=======
-pub use linear_interpolation::lerp;
->>>>>>> c9d8e3bb
+pub use linear_interpolation::lerp;